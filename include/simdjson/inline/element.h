--- conflicted
+++ resolved
@@ -80,21 +80,11 @@
 really_inline bool simdjson_result<dom::element>::is_string() const noexcept {
   return !error() && first.is_string();
 }
-<<<<<<< HEAD
-really_inline simdjson_result<bool> simdjson_result<dom::element>::is_int64() const noexcept {
-  if (error()) { return error(); }
-  return first.is_int64();
-}
-really_inline simdjson_result<bool> simdjson_result<dom::element>::is_uint64() const noexcept {
-  if (error()) { return error(); }
-  return first.is_uint64();
-=======
 really_inline bool simdjson_result<dom::element>::is_int64_t() const noexcept {
   return !error() && first.is_int64_t();
 }
 really_inline bool simdjson_result<dom::element>::is_uint64_t() const noexcept {
   return !error() && first.is_uint64_t();
->>>>>>> 49d70232
 }
 really_inline bool simdjson_result<dom::element>::is_double() const noexcept {
   return !error() && first.is_double();
